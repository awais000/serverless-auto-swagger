export interface Serverless {
  cli: {
    log: Function
  }
  service: ServerlessConfig
  configurationInput: {
    service?: string | { name?: string }
    provider?: {
      stage?: string
    }
  }
  configSchemaHandler: {
    defineCustomProperties(schema: unknown): void
    defineFunctionEvent(
      provider: string,
      event: string,
      schema: Record<string, unknown>
    ): void
    defineFunctionEventProperties(
      provider: string,
      existingEvent: string,
      schema: unknown
    ): void
    defineFunctionProperties(provider: string, schema: unknown): void
    defineProvider(provider: string, options?: Record<string, unknown>): void
    defineTopLevelProperty(
      provider: string,
      schema: Record<string, unknown>
    ): void
  }
}

export interface ServerlessConfig {
  service: string
  provider: ServerlessProvider
  plugins: string[]
  functions: ServerlessFunctions
  resources?: {
    Resources?: ServerlessResources
    Outputs?: ServerlessOutputs
  }
  custom: { [key: string]: any }
}

export interface ServerlessFunctions {
  [functionName: string]: ServerlessFunction
}

export interface ServerlessFunction {
  handler: string
  name?: string
  description?: string
  runtime?: string
  events?: ServerlessFunctionEvent[]
}

type ServerlessFunctionEvent = HttpEvent | HttpApiEvent

type HttpEvent = FullHttpEvent | { http: string }

export interface FullHttpEvent {
<<<<<<< HEAD
  http: {
    path: string
    method: string
    cors?: boolean | CorsConfig
    swaggerTags?: string[]
    summary?: string
    description?: string
    responseData?: HttpResponses
    responses?: HttpResponses // Ideally don't use as it conflicts with serverless offline
    exclude?: boolean
    bodyType?: string
    headerParameters?: Record<
      string,
      {
        required: boolean
        type: "string" | "integer"
        description?: string
        minimum?: number
      }
    >
    queryStringParameters?: Record<
      string,
      {
        required: boolean
        type: "string" | "integer"
        description?: string
        minimum?: number
      }
    >
    parameters?: {
      path?: { [key: string]: boolean }
      headers?: {
        [key: string]: boolean | { required: boolean; mappedValue: string }
      }
    }
  }
=======
    http: {
        path: string;
        method: string;
        cors?: boolean | CorsConfig;
        swaggerTags?: string[];
        description?: string;
        responseData?: HttpResponses;
        responses?: HttpResponses; // Ideally don't use as it conflicts with serverless offline
        exclude?: boolean;
        bodyType?: string;
        queryStringParameters?: Record<
            string,
            {
                required?: boolean;
                type: 'string' | 'integer';
                description?: string;
                minimum?: number;
            }
        >;
        parameters?: {
            path?: { [key: string]: boolean };
            headers?: { [key: string]: boolean | { required: boolean; mappedValue: string } };
        };
    };
>>>>>>> 6a6c89df
}

type HttpApiEvent = FullHttpApiEvent | { httpApi: string }
export interface FullHttpApiEvent {
  httpApi: {
    path: string
    method: string
    swaggerTags?: string[]
    description?: string
    summary?: string
    responseData?: HttpResponses
    responses?: HttpResponses // Ideally don't use as it conflicts with serverless offline
    exclude?: boolean
    bodyType?: string
    headerParameters?: string
    queryStringParameterType?: string
  }
}

export interface HttpResponses {
  [statusCode: string]:
    | string
    | {
        description?: string
        bodyType?: string
      }
}

export interface CorsConfig {}

export interface ServerlessProvider {
  name: string
  runtime: string
  stage: string
  region: string
  profile: string
  environment: { [key: string]: string }
}

export interface ServerlessResources {
  [resourceName: string]: {
    type: string
    properties: any
  }
}

export interface ServerlessOutputs {
  [key: string]: {
    Description: string
    Value: string | { [key: string]: string | string[] }
    Export: {
      Name: string
    }
  }
}

export interface ServerlessOptions {}

export interface ServerlessCommand {
  lifecycleEvents: string[]
  usage?: string
}

export interface ServerlessHooks {
  [hook: string]: Function
}<|MERGE_RESOLUTION|>--- conflicted
+++ resolved
@@ -59,7 +59,6 @@
 type HttpEvent = FullHttpEvent | { http: string }
 
 export interface FullHttpEvent {
-<<<<<<< HEAD
   http: {
     path: string
     method: string
@@ -83,7 +82,7 @@
     queryStringParameters?: Record<
       string,
       {
-        required: boolean
+        required?: boolean
         type: "string" | "integer"
         description?: string
         minimum?: number
@@ -96,32 +95,6 @@
       }
     }
   }
-=======
-    http: {
-        path: string;
-        method: string;
-        cors?: boolean | CorsConfig;
-        swaggerTags?: string[];
-        description?: string;
-        responseData?: HttpResponses;
-        responses?: HttpResponses; // Ideally don't use as it conflicts with serverless offline
-        exclude?: boolean;
-        bodyType?: string;
-        queryStringParameters?: Record<
-            string,
-            {
-                required?: boolean;
-                type: 'string' | 'integer';
-                description?: string;
-                minimum?: number;
-            }
-        >;
-        parameters?: {
-            path?: { [key: string]: boolean };
-            headers?: { [key: string]: boolean | { required: boolean; mappedValue: string } };
-        };
-    };
->>>>>>> 6a6c89df
 }
 
 type HttpApiEvent = FullHttpApiEvent | { httpApi: string }
